name: Benchmark

on:
  pull_request:
    types: [opened, reopened, synchronize, labeled]
  workflow_dispatch:

jobs:
  benchmark:
    if: ${{ contains( github.event.pull_request.labels.*.name, 'run-benchmark') && github.event_name == 'pull_request' || github.event_name == 'workflow_dispatch' }}
    name: Linux
    runs-on: ubuntu-20.04
    env:
      ASV_DIR: "./asv_bench"
      CONDA_ENV_FILE: conda/dev_env.yml

    steps:
      - uses: actions/checkout@v4
        with:
          fetch-depth: 0

      - name: Set up conda environment
<<<<<<< HEAD
        uses: conda-incubator/setup-miniconda@v3
=======
        uses: mamba-org/setup-micromamba@v2
>>>>>>> 97a79abc
        with:
          conda-version: "24.1.2"
          environment-file: ${{env.CONDA_ENV_FILE}}

      - name: Run benchmarks
        shell: bash -l {0}
        id: benchmark
        env:
          OPENBLAS_NUM_THREADS: 1
          MKL_NUM_THREADS: 1
          OMP_NUM_THREADS: 1
          ASV_FACTOR: 1.05
          ASV_SKIP_SLOW: 1
        run: |
          conda install asv
          set -x
          # ID this runner
          asv machine --yes
          echo "Baseline:  ${{ github.event.pull_request.base.sha }} (${{ github.event.pull_request.base.label }})"
          echo "Contender: ${GITHUB_SHA} (${{ github.event.pull_request.head.label }})"
          # Use mamba for env creation
          # export CONDA_EXE=$(which mamba)
          export CONDA_EXE=$(which conda)
          # Run benchmarks for current commit against base
          ASV_OPTIONS="--factor $ASV_FACTOR"
          asv run ${{ github.event.pull_request.base.sha }}^!
          asv run ${GITHUB_SHA}^!
          asv compare $ASV_OPTIONS ${{ github.event.pull_request.base.sha }} ${GITHUB_SHA} \
              | tee benchmarks.log
        working-directory: ${{ env.ASV_DIR }}

      - uses: actions/upload-artifact@v4
        if: always()
        with:
          name: asv-benchmark-results-${{ runner.os }}
          path: ${{ env.ASV_DIR }}/benchmarks.log

  save-pr-number:
    if: ${{ contains( github.event.pull_request.labels.*.name, 'run-benchmark') && github.event_name == 'pull_request' || github.event_name == 'workflow_dispatch' }}
    # The comment-on-pr workflow needs the issue number of the PR to be able to
    # comment so we output that to a file and pass it over as an artifact.

    runs-on: ubuntu-20.04
    steps:
      - name: Write PR number to file
        if: ${{ github.event_name == 'pull_request' }}
        run: echo -n ${{ github.event.number }} > pr_number.txt

      - name: Write empty file for PR number
        if: ${{ github.event_name != 'pull_request' }}
        run: echo -n > pr_number.txt

      - name: Upload results as artifacts
        uses: actions/upload-artifact@v4
        with:
          name: pr_number
          path: pr_number.txt<|MERGE_RESOLUTION|>--- conflicted
+++ resolved
@@ -20,11 +20,7 @@
           fetch-depth: 0
 
       - name: Set up conda environment
-<<<<<<< HEAD
-        uses: conda-incubator/setup-miniconda@v3
-=======
         uses: mamba-org/setup-micromamba@v2
->>>>>>> 97a79abc
         with:
           conda-version: "24.1.2"
           environment-file: ${{env.CONDA_ENV_FILE}}
